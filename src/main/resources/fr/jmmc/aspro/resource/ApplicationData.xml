--- conflicted
+++ resolved
@@ -18,13 +18,8 @@
         <feedback_form_url>http://jmmc.fr/feedback/feedback.php</feedback_form_url>
     </company>
 
-<<<<<<< HEAD
-    <program name="Aspro2" version="22.12 beta 1"/>
-    <compilation date="21/11/2022" compiler="JDK 1.8.0"/>
-=======
-    <program name="Aspro2" version="22.11 beta 1"/>
-    <compilation date="23/11/2022" compiler="JDK 1.8.0"/>
->>>>>>> 2b128f14
+    <program name="Aspro2" version="22.12 beta 2"/>
+    <compilation date="24/11/2022" compiler="JDK 1.8.0"/>
 
     <text>ASPRO 2 is the new version of the ASPRO tool to prepare your interferometric observations with the VLTI or other interferometers.</text>
     <authors>the JMMC Technical Group</authors>
@@ -252,22 +247,12 @@
     </menubar>
 
     <releasenotes>
-<<<<<<< HEAD
         <release version="22.12">
-            <pubDate>Mon, 21 Nov 2022 14:00:00 GMT</pubDate>
+            <pubDate>Thu, 24 Nov 2022 14:00:00 GMT</pubDate>
+            <prerelease version="22.12 beta 2">
+                <change type="FEATURE">Improved observability plot to use the color of the first target group for calibrators too</change>
             <prerelease version="22.12 beta 1">
-                <change type="FEATURE">Improved observability plot to use the color of the first target group for calibrators too</change>
-=======
-        
-        <release version="22.11">
-            <pubDate>Fri, 24 Nov 2022 14:00:00 GMT</pubDate>
-            <prerelease version="22.11 beta 2">                
-                <change type="CHANGE">Use first group color of orphan calibrators if any else use default orange one.</change>
-            </prerelease>
-            <prerelease version="22.11 beta 1">
-                <change type="FEATURE" url="https://github.com/JMMC-OpenDev/aspro/issues/26">Add target extra informations in ObXML export.</change>                                
->>>>>>> 2b128f14
-            </prerelease>
+                <change type="FEATURE" url="https://github.com/JMMC-OpenDev/aspro/issues/26">Add target extra informations in OBXML export.</change>                             </prerelease>
         </release>
         <release version="22.09">
             <pubDate>Fri, 09 Sep 2022 14:00:00 GMT</pubDate>
